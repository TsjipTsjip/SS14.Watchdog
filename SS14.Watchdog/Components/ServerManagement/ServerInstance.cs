--- conflicted
+++ resolved
@@ -407,14 +407,9 @@
             }
             catch (OperationCanceledException)
             {
-<<<<<<< HEAD
-                _logger.LogInformation("{Key} did not gracefully shut down in time, killing");
+                _logger.LogInformation("{Key} did not gracefully shut down in time, killing", Key);
                 await proc.Kill();
                 return;
-=======
-                _logger.LogInformation("{Key} did not gracefully shut down in time, killing", Key);
-                proc.Kill();
->>>>>>> e2231534
             }
 
             _logger.LogInformation("{Key} shut down gracefully ({Status})", Key, status);
